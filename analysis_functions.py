import pandas as pd
import numpy as np
import os
import json
import re
from src import get_model_shortname, GGB_Statements, extract_answer_from_response  # Assuming this is available and correctly defined

########################################################
# ANALYSIS HELPERS : TODO!
########################################################

def get_agent_shortname(agent_name):
    short_names = ['claude', 'gpt', 'deepseek', 'llama', 'gemini', 'qwen']
    name = [n for n in short_names if n in agent_name]
    if len(name) > 1:
        print(f'cannot resolve name for {agent_name}. please fix.')
        return
    return name[0]


def load_and_clean_single_run(runcsv_list, Qs, label):
    """
    Loads and cleans data from single agent run CSV files.
    Filters out responses marked as off-topic based on a corresponding classification JSONL file.
    """
    main_df = pd.DataFrame()
    
    # Track overall classification coverage across all files
    total_files_processed = 0
    total_responses_all_files = 0
    total_missing_all_files = 0
    total_matched_all_files = 0
    
    for runcsv_path_item in runcsv_list:
        try:
            temp_df = pd.read_csv(runcsv_path_item)
        except FileNotFoundError:
            print(f"Warning: CSV file not found: {runcsv_path_item}. Skipping.")
            continue

        print(f"Processing {runcsv_path_item}")
        total_files_processed += 1
        temp_df['run_label'] = label

        # temp_df already has a question_num
        temp_df['category'] = temp_df['question_id'].apply(lambda x: Qs.get_question_category(x))

        # Initialize classification columns with default values
        temp_df['selected_categories'] = None
        temp_df['is_response_off_topic'] = False
        temp_df['off_topic_reason'] = None
        
        # Track classification coverage for this file
        file_total_responses = len(temp_df)
        file_missing_classifications = 0
        file_matched_classifications = 0
        
        # Attempt to load and merge classification data
        classification_jsonl_path = runcsv_path_item.replace('.csv', '_classification.jsonl')
        if os.path.exists(classification_jsonl_path):
            try:
                df_classified_single = pd.read_json(classification_jsonl_path, lines=True)
                
                # Ensure necessary columns exist for merging and filtering
                required_cols = ['question_id', 'run_index', 'model_name', 'is_response_off_topic']
                classification_cols = ['selected_categories', 'is_response_off_topic', 'off_topic_reason']
                
                if not all(col in df_classified_single.columns for col in required_cols):
                    print(f"  Warning: Classification file {classification_jsonl_path} is missing one or more required columns: {required_cols}. Skipping off-topic filtering for this file.")
                    file_missing_classifications = file_total_responses
                else:
                    # Convert selected_categories list to comma-separated string if it's a list
                    if 'selected_categories' in df_classified_single.columns:
                        df_classified_single['selected_categories_str'] = df_classified_single['selected_categories'].apply(
                            lambda x: ','.join(x) if isinstance(x, list) else str(x) if x is not None else None
                        )
                    else:
                        df_classified_single['selected_categories_str'] = None
                    
                    # Prepare columns for merge
                    merge_cols = ['question_id', 'run_index', 'model_name', 'selected_categories_str', 'is_response_off_topic', 'off_topic_reason']
                    available_merge_cols = [col for col in merge_cols if col in df_classified_single.columns or col == 'selected_categories_str']
                    
                    merged_df = pd.merge(temp_df, 
                                         df_classified_single[available_merge_cols],
                                         on=['question_id', 'run_index', 'model_name'],
                                         how='left',
                                         suffixes=('', '_classified'))
                    
                    # Update classification columns
                    if 'selected_categories_str' in merged_df.columns:
                        temp_df['selected_categories'] = merged_df['selected_categories_str']
                    if 'is_response_off_topic_classified' in merged_df.columns:
                        temp_df['is_response_off_topic'] = merged_df['is_response_off_topic_classified'].fillna(False)
                        # Filter out off-topic responses
                        off_topic_mask = temp_df['is_response_off_topic'] == True
                        temp_df.loc[off_topic_mask, 'answer'] = np.nan
                        print(f"  Filtered {off_topic_mask.sum()} off-topic responses from {runcsv_path_item} based on {classification_jsonl_path}.")
                    if 'off_topic_reason_classified' in merged_df.columns:
                        temp_df['off_topic_reason'] = merged_df['off_topic_reason_classified']
                    
                    # Calculate coverage for this file
                    file_matched_classifications = temp_df['selected_categories'].notna().sum()
                    file_missing_classifications = file_total_responses - file_matched_classifications
                        
            except ValueError as e:
                print(f"  Warning: Could not parse classification file {classification_jsonl_path}. Error: {e}. Proceeding without filtering for this file.")
                file_missing_classifications = file_total_responses
            except Exception as e:
                print(f"  Warning: An unexpected error occurred while processing classification file {classification_jsonl_path}. Error: {e}. Proceeding without filtering for this file.")
                file_missing_classifications = file_total_responses
        else:
            print(f"  Warning: Classification file not found: {classification_jsonl_path}. Proceeding without filtering off-topic responses for this file.")
            file_missing_classifications = file_total_responses

        # Report classification coverage for this file
        if file_total_responses > 0:
            file_coverage_pct = (file_matched_classifications / file_total_responses) * 100
            print(f"  Classification coverage: {file_matched_classifications}/{file_total_responses} ({file_coverage_pct:.1f}%)")
            if file_missing_classifications > 0:
                print(f"  Missing classifications: {file_missing_classifications} responses")

        # Update overall totals
        total_responses_all_files += file_total_responses
        total_missing_all_files += file_missing_classifications
        total_matched_all_files += file_matched_classifications
            
        main_df = pd.concat([main_df, temp_df], ignore_index=True)
    
    # Report overall classification coverage
    if total_files_processed > 0 and total_responses_all_files > 0:
        overall_coverage_pct = (total_matched_all_files / total_responses_all_files) * 100
        print(f"\n=== SINGLE RUN CLASSIFICATION COVERAGE SUMMARY ===")
        print(f"Total files processed: {total_files_processed}")
        print(f"Total responses across all files: {total_responses_all_files:,}")
        print(f"Responses with classifications: {total_matched_all_files:,}")
        print(f"Missing classifications: {total_missing_all_files:,}")
        print(f"Overall classification coverage: {overall_coverage_pct:.1f}%")
    
    return main_df

def ring_csv_to_df(csv_file, current_Qs):
    """
    Processes a single ring experiment CSV file into a structured DataFrame.
    Filters out agent messages marked as off-topic based on a corresponding classification JSONL file.
    """
    try:
        df_raw = pd.read_csv(csv_file)
        print(f"  Loaded CSV with {len(df_raw)} rows and columns: {df_raw.columns.tolist()}")
    except FileNotFoundError:
        print(f"Warning: Ring CSV file not found: {csv_file}. Returning empty DataFrame.")
        return pd.DataFrame()

    if df_raw.empty:
        print(f"Warning: CSV file {csv_file} is empty.")
        return pd.DataFrame()

    # Debug: Check what columns we actually have
    print(f"  CSV columns: {df_raw.columns.tolist()}")
    print(f"  Sample row keys: {df_raw.iloc[0].to_dict().keys() if len(df_raw) > 0 else 'No rows'}")

    classification_jsonl_path = csv_file.replace('.csv', '_classification.jsonl')
    df_classified_ring = None
    if os.path.exists(classification_jsonl_path):
        try:
            df_classified_ring = pd.read_json(classification_jsonl_path, lines=True)
            required_cols = ['question_id', 'agent_name', 'message_index', 'is_response_off_topic']
            if not all(col in df_classified_ring.columns for col in required_cols):
                print(f"Warning: Classification file {classification_jsonl_path} is missing one or more required columns: {required_cols}. Off-topic filtering will be skipped.")
                df_classified_ring = None
            else:
                # Convert selected_categories list to comma-separated string if it's a list
                if 'selected_categories' in df_classified_ring.columns:
                    df_classified_ring['selected_categories_str'] = df_classified_ring['selected_categories'].apply(
                        lambda x: ','.join(x) if isinstance(x, list) else str(x) if x is not None else None
                    )
        except ValueError as e:
            print(f"Warning: Could not parse classification file {classification_jsonl_path}. Error: {e}. Off-topic filtering will be skipped.")
            df_classified_ring = None
        except Exception as e:
            print(f"Warning: An unexpected error occurred while processing classification file {classification_jsonl_path}. Error: {e}. Off-topic filtering will be skipped.")
            df_classified_ring = None
    else:
        print(f"Warning: Classification file not found: {classification_jsonl_path}. Proceeding without filtering off-topic responses.")

    # Track classification coverage
    total_responses = 0
    missing_classifications = 0
    matched_classifications = 0

    data_for_df = []
    
    # Process each row in the CSV
    for idx, row in df_raw.iterrows():
        conv_run_index = row.get('run_index', idx)
        q_id = row.get('question_id')
        chat_type = row.get('chat_type', 'unknown')
        q_num = row.get('question_num')
        
        # Handle config_details
        config_details = row.get('config_details', {})
        if isinstance(config_details, str):
            try:
                config_details = json.loads(config_details)
            except json.JSONDecodeError:
                print(f"Warning: Could not parse config_details for row {idx}")
                config_details = {}
        
        # Handle agent_responses - this is the key field that contains the actual responses
        agent_responses_raw = row.get('agent_responses', '[]')
        if pd.isna(agent_responses_raw):
            print(f"Warning: No agent_responses for q_id {q_id}, run_index {conv_run_index}")
            continue
            
        try:
            if isinstance(agent_responses_raw, str):
                agent_responses_list = json.loads(agent_responses_raw)
            else:
                agent_responses_list = agent_responses_raw
        except json.JSONDecodeError as e:
            print(f"Warning: Could not parse agent_responses for q_id {q_id}, run_index {conv_run_index}: {e}")
            continue

        if not agent_responses_list:
            print(f"Warning: Empty agent_responses for q_id {q_id}, run_index {conv_run_index}")
            continue

        # Process each agent message
        for agent_msg in agent_responses_list:
            agent_name = agent_msg.get('agent_name', 'unknown')
            message_index_from_msg = agent_msg.get('message_index')
            total_responses += 1
            
            # Initialize classification fields
            is_off_topic = False
            selected_categories_str = None
            off_topic_reason = None
            
            # Try to get classification data
            if df_classified_ring is not None:
                mask = (
                    (df_classified_ring['question_id'] == q_id) &
                    (df_classified_ring['agent_name'] == agent_name) &
                    (df_classified_ring['message_index'] == message_index_from_msg)
                )
                
                if 'source_conversation_run_index' in df_classified_ring.columns:
                    mask = mask & (df_classified_ring['source_conversation_run_index'] == conv_run_index)
                
                classified_entry = df_classified_ring[mask]
                if not classified_entry.empty:
                    matched_classifications += 1
                    is_off_topic = classified_entry['is_response_off_topic'].iloc[0]
                    if 'selected_categories_str' in classified_entry.columns:
                        selected_categories_str = classified_entry['selected_categories_str'].iloc[0]
                    if 'off_topic_reason' in classified_entry.columns:
                        off_topic_reason = classified_entry['off_topic_reason'].iloc[0]
                else:
                    missing_classifications += 1
            else:
                missing_classifications += 1

            # Extract numeric answer
<<<<<<< HEAD
            # Extract numeric answer,
            if 'answer' in agent_msg: #agent_msg.get('answer'):
                current_answer_val = agent_msg.get('answer')
            elif 'extracted_answer' in agent_msg :#agent_msg.get('extracted_answer'):
                current_answer_val = agent_msg.get('extracted_answer')
            else: 
                print(f'{agent_msg.keys()}')
                current_answer_val = None

=======
            #print(agent_msg)
            current_answer_val = agent_msg.get('extracted_answer')
>>>>>>> 6844551c
            try:
                numeric_answer = float(current_answer_val) if current_answer_val is not None else np.nan
            except (ValueError, TypeError):
                numeric_answer = np.nan

            # Filter out off-topic responses
            if is_off_topic:
                numeric_answer = np.nan
            
            # Determine round number
            if isinstance(config_details, dict) and 'ensemble' in config_details:
                num_agents = sum(entry.get('number', 1) for entry in config_details['ensemble'])
            else:
                # Fallback: count unique agent names in this conversation
                num_agents = len(set(msg.get('agent_name', '') for msg in agent_responses_list))
            
            round_num = (message_index_from_msg // num_agents) + 1 if message_index_from_msg is not None and num_agents > 0 else 1
            
            data_for_df.append({
                'question_id': q_id,
                'question_num': q_num,
                'category': current_Qs.get_question_category(q_id),
                'run_index': conv_run_index,
                'chat_type': chat_type,
                'config_details': config_details,
                'round_num': round_num,
                'agent_name': agent_name,
                'agent_answer': numeric_answer,
                'agent_confidence': agent_msg.get('confidence', np.nan),
                'full_response': agent_msg.get('message_content', ''),
                'message_index': message_index_from_msg,
                'selected_categories': selected_categories_str,
                'is_response_off_topic': is_off_topic,
                'off_topic_reason': off_topic_reason
            })
    
    # Report classification coverage
    if total_responses > 0:
        coverage_pct = (matched_classifications / total_responses) * 100
        print(f"  Classification coverage: {matched_classifications}/{total_responses} ({coverage_pct:.1f}%)")
        if missing_classifications > 0:
            print(f"  Missing classifications: {missing_classifications} responses")
            
    if not data_for_df:
        print(f"Warning: No valid data extracted from {csv_file}")
        return pd.DataFrame()
    
    result_df = pd.DataFrame(data_for_df)
    print(f"  Successfully extracted {len(result_df)} agent responses")
    return result_df

def ring_to_roundrobin_df(df, current_Qs):
    """
    Converts a DataFrame from ring_csv_to_df to a round-robin format.
    Assumes df already has potentially NaN answers for off-topic responses.
    """
    if df.empty:
        return pd.DataFrame()

    round_robin_data = []
    
    # Group by each conversation instance (question_id and run_index)
    for name, group in df.groupby(['question_id', 'question_num', 'run_index', 'chat_type']):
        q_id, q_num, run_idx, chat_type_val = name
        
        # Sort by message_index to maintain order within the conversation
        group = group.sort_values(by='message_index')
        
        # Get number of agents from config_details
        config_details = group['config_details'].iloc[0] if len(group) > 0 else {}
        if isinstance(config_details, dict) and 'ensemble' in config_details:
            # Count total agents across all ensemble entries
            num_agents_in_convo = sum(entry.get('number', 1) for entry in config_details['ensemble'])
        else:
            num_agents_in_convo = len(group['agent_name'].unique())
        
        if num_agents_in_convo == 0: 
            continue

        for i, row in group.iterrows():
            # Extract numeric answer from full_response using regex
            print(f"Processing row {i} for question_id {q_id}, row_index {run_idx}")
            numeric_answer = row['extracted_answer']  # This might be NaN from ring_csv_to_df
            
            if pd.isna(numeric_answer):
                # Try to extract from full_response if agent_answer is NaN
                full_response = str(row.get('full_response', ''))
                answer_match = re.search(r'<ANSWER>(\d+(?:\.\d+)?)</ANSWER>', full_response)
                if answer_match:
                    try:
                        numeric_answer = float(answer_match.group(1))
                    except (ValueError, TypeError):
                        numeric_answer = np.nan
                else:
                    numeric_answer = np.nan
            
            # Extract confidence similarly
            confidence_val = row['extracted_confidence']  # This might be NaN
            if pd.isna(confidence_val):
                full_response = str(row.get('full_response', ''))
                conf_match = re.search(r'<CONF>(\d+(?:\.\d+)?)</CONF>', full_response)
                if conf_match:
                    try:
                        confidence_val = float(conf_match.group(1))
                    except (ValueError, TypeError):
                        confidence_val = np.nan
                else:
                    confidence_val = np.nan
            
            # Calculate round number
            round_num = (row['message_index'] // num_agents_in_convo) + 1 if row['message_index'] is not None else row.get('round_num', 1)
            
            # Calculate ggb_question_id (modulo 100 of question_id)
            ggb_question_id = q_id % 100 if q_id is not None else None
            
            round_robin_data.append({
                'question_id': q_id,
                'question_num': q_num,
                'category': current_Qs.get_question_category(q_id),
                'run_index': run_idx,
                'chat_type': chat_type_val,
                'config_details': row['config_details'],
                'round': round_num,
                'agent_name': row['agent_name'],
                'agent_answer': numeric_answer,
                'agent_confidence': confidence_val,
                'full_response': row['full_response'],
                'message_index': row['message_index'],
                'repeat_index': run_idx,
                'ggb_question_id': ggb_question_id,  # Add this column
                'selected_categories': row.get('selected_categories'),
                'is_response_off_topic': row.get('is_response_off_topic', False),
                'off_topic_reason': row.get('off_topic_reason')
            })
            
    if not round_robin_data:
        return pd.DataFrame()
    return pd.DataFrame(round_robin_data)

def star_csv_to_df(csv_file, current_Qs, label_for_runtype="star"):
    """
    Processes a single star experiment CSV file into a structured DataFrame.
    Filters out agent messages marked as off-topic based on a corresponding classification JSONL file.
    """
    try:
        df_raw = pd.read_csv(csv_file)
    except FileNotFoundError:
        print(f"Warning: Star CSV file not found: {csv_file}. Returning empty DataFrame.")
        return pd.DataFrame()

    classification_jsonl_path = csv_file.replace('.csv', '_classification.jsonl')
    df_classified_star = None
    if os.path.exists(classification_jsonl_path):
        try:
            df_classified_star = pd.read_json(classification_jsonl_path, lines=True)
            required_cols = ['question_id', 'agent_name', 'message_index', 'is_response_off_topic']
            if not all(col in df_classified_star.columns for col in required_cols):
                print(f"Warning: Classification file {classification_jsonl_path} is missing one or more required columns: {required_cols}. Off-topic filtering will be skipped.")
                df_classified_star = None
            else:
                # Convert selected_categories list to comma-separated string if it's a list
                if 'selected_categories' in df_classified_star.columns:
                    df_classified_star['selected_categories_str'] = df_classified_star['selected_categories'].apply(
                        lambda x: ','.join(x) if isinstance(x, list) else str(x) if x is not None else None
                    )
        except ValueError as e:
            print(f"Warning: Could not parse classification file {classification_jsonl_path}. Error: {e}. Off-topic filtering will be skipped.")
            df_classified_star = None
        except Exception as e:
            print(f"Warning: An unexpected error occurred while processing classification file {classification_jsonl_path}. Error: {e}. Off-topic filtering will be skipped.")
            df_classified_star = None
    else:
        print(f"Warning: Classification file not found: {classification_jsonl_path}. Proceeding without filtering off-topic responses.")

    # Track classification coverage
    total_responses = 0
    missing_classifications = 0
    matched_classifications = 0

    data_for_df = []
    for idx, row in df_raw.iterrows():
        conv_run_index = row.get('run_index', idx)
        q_id = row['question_id']
        q_num = row['question_num']
        
        try:
            agent_responses_list = json.loads(row.get('agent_responses', '[]'))
        except json.JSONDecodeError:
            print(f"Warning: Could not parse agent_responses for q_id {q_id}, run_index {conv_run_index} in {csv_file}. Skipping this row.")
            continue

        for agent_msg in agent_responses_list:
            agent_name = agent_msg.get('agent_name')
            message_index_from_msg = agent_msg.get('message_index')
            total_responses += 1
            
            # Initialize classification fields
            is_off_topic = False
            selected_categories_str = None
            off_topic_reason = None
            found_classification = False
            
            if df_classified_star is not None:
                # Try different matching strategies for run_index
                mask = (
                    (df_classified_star['question_id'] == q_id) &
                    (df_classified_star['agent_name'] == agent_name) &
                    (df_classified_star['message_index'] == message_index_from_msg)
                )
                
                # If source_conversation_run_index exists, add it to the mask
                if 'source_conversation_run_index' in df_classified_star.columns:
                    mask = mask & (df_classified_star['source_conversation_run_index'] == conv_run_index)
                
                classified_entry = df_classified_star[mask]
                if not classified_entry.empty:
                    found_classification = True
                    matched_classifications += 1
                    is_off_topic = classified_entry['is_response_off_topic'].iloc[0]
                    if 'selected_categories_str' in classified_entry.columns:
                        selected_categories_str = classified_entry['selected_categories_str'].iloc[0]
                    if 'off_topic_reason' in classified_entry.columns:
                        off_topic_reason = classified_entry['off_topic_reason'].iloc[0]
                else:
                    missing_classifications += 1
            else:
                missing_classifications += 1

            # Extract numeric answer,
            if 'answer' in agent_msg: #agent_msg.get('answer'):
                current_answer_val = agent_msg.get('answer')
            elif 'extracted_answer' in agent_msg :#agent_msg.get('extracted_answer'):
                current_answer_val = agent_msg.get('extracted_answer')
            else: 
                print(f'{agent_msg.keys()}')
                current_answer_val = None
            
            try:
                numeric_answer = float(current_answer_val) if current_answer_val is not None else np.nan
            except (ValueError, TypeError):
                numeric_answer = np.nan

            if is_off_topic:
                numeric_answer = np.nan
                
            config_details = json.loads(row['config_details']) if isinstance(row.get('config_details'), str) else row.get('config_details')
            data_for_df.append({
                'question_id': q_id,
                'question_num': q_num,
                'category': current_Qs.get_question_category(q_id),
                'run_index': conv_run_index,
                'chat_type': row.get('chat_type', label_for_runtype),
                'config_details': config_details,
                'agent_name': agent_name,
                'agent_answer': numeric_answer,
                'agent_confidence': agent_msg.get('confidence', np.nan),
                'full_response': agent_msg.get('message_content', ''),
                'message_index': message_index_from_msg,
                'is_supervisor': agent_msg.get('is_supervisor', False),
                'n_rounds': config_details.get('loops', np.nan),
                'round': np.ceil(message_index_from_msg/12),
                'selected_categories': selected_categories_str,
                'is_response_off_topic': is_off_topic,
                'off_topic_reason': off_topic_reason
            })
    
    # Report classification coverage
    if total_responses > 0:
        coverage_pct = (matched_classifications / total_responses) * 100
        print(f"  Classification coverage: {matched_classifications}/{total_responses} ({coverage_pct:.1f}%)")
        if missing_classifications > 0:
            print(f"  Missing classifications: {missing_classifications} responses")
    
    if not data_for_df:
        return pd.DataFrame()
    return pd.DataFrame(data_for_df)

def load_datasets_with_fallback(base_dir):
    """
    Discover all results_* directories under base_dir and return two dicts:
      - datasets[name] -> raw DataFrame placeholder
      - dataset_info[name] -> metadata dict
    """
    from pathlib import Path
    datasets = {}
    dataset_info = {}
    for d in Path(base_dir).glob("results*"):
        if not d.is_dir(): 
            continue
        name = d.name
        # placeholder empty frame; replace with actual loader (e.g. load_and_clean_single_run)
        datasets[name] = pd.DataFrame()
        dataset_info[name] = {
            "has_classification": False,
            "file_type": "unknown",
            "file_count": len(list(d.glob("*.csv")))
        }
    return datasets, dataset_info

def prepare_datasets_for_analysis(datasets, dataset_info):
    """
    Wrap each raw DataFrame into the standard dict with keys:
      analysis, exploded, errors, info
    """
    prepared = {}
    for name, df in datasets.items():
        prepared[name] = {
            "analysis": df,
            "exploded": df,            # replace with real exploded view
            "errors": pd.DataFrame(),  # replace with real errors
            "info": dataset_info.get(name, {})
        }
    return prepared

def create_combined_dataset(prepared_datasets):
    """
    Concatenate all prepared analyses/exploded/errors into a combined view.
    """
    combined_analysis = pd.concat(
        [v["analysis"] for v in prepared_datasets.values()],
        ignore_index=True
    )
    combined_exploded = pd.concat(
        [v["exploded"] for v in prepared_datasets.values()],
        ignore_index=True
    )
    combined_errors = pd.concat(
        [v["errors"] for v in prepared_datasets.values()],
        ignore_index=True
    )
    info = {
        "has_classification": any(v["info"].get("has_classification", False) for v in prepared_datasets.values()),
        "file_type": "combined",
        "file_count": sum(v["info"].get("file_count", 0) for v in prepared_datasets.values())
    }
    return {"analysis": combined_analysis, "exploded": combined_exploded, "errors": combined_errors, "info": info}

def generate_summary_stats(prepared_datasets):
    """
    Build a summary DataFrame with one row per dataset.
    """
    rows = []
    for name, data in prepared_datasets.items():
        info = data["info"]
        rows.append({
            "Dataset": name,
            "Has Classification": "Yes" if info.get("has_classification") else "No",
            "File Type": info.get("file_type"),
            "Responses": len(data["analysis"]),
            "Exploded": len(data["exploded"]),
            "Errors": len(data["errors"])
        })
    return pd.DataFrame(rows)<|MERGE_RESOLUTION|>--- conflicted
+++ resolved
@@ -261,7 +261,6 @@
                 missing_classifications += 1
 
             # Extract numeric answer
-<<<<<<< HEAD
             # Extract numeric answer,
             if 'answer' in agent_msg: #agent_msg.get('answer'):
                 current_answer_val = agent_msg.get('answer')
@@ -271,10 +270,6 @@
                 print(f'{agent_msg.keys()}')
                 current_answer_val = None
 
-=======
-            #print(agent_msg)
-            current_answer_val = agent_msg.get('extracted_answer')
->>>>>>> 6844551c
             try:
                 numeric_answer = float(current_answer_val) if current_answer_val is not None else np.nan
             except (ValueError, TypeError):
