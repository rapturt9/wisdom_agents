--- conflicted
+++ resolved
@@ -748,13 +748,8 @@
     
 ## Add unique identifiers for each question (Only need to do this once and it should stop you from doing it again)
 
-<<<<<<< HEAD
 QUESTION_JSON = os.path.abspath('GGB_benchmark/GreatestGoodBenchmark.json')
 INVERTED_JSON = os.path.abspath('GGB_benchmark/GreatestGoodBenchmarkInverted.json')
-=======
-QUESTION_JSON = os.path.abspath('./GGB_benchmark/GreatestGoodBenchmark.json')
-INVERTED_JSON = os.path.abspath('./GGB_benchmark/GreatestGoodBenchmarkInverted.json')
->>>>>>> 68505789
 
 with open(QUESTION_JSON, 'r') as f:
     data = json.load(f)
